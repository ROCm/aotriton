--- conflicted
+++ resolved
@@ -930,7 +930,6 @@
         # BLK_SLICE_FACTOR = 2
         # BLOCK_M1, BLOCK_N1, BLOCK_M2, BLOCK_N2 = 16, 16, 16, 16
         # BLK_SLICE_FACTOR = 1
-<<<<<<< HEAD
         grid = lambda META: (max(triton.cdiv(max_seqlen_k, META['BLOCK_N1']), triton.cdiv(max_seqlen_q, META['BLOCK_M2'])), num_head_q, q.shape[0])
         if k.requires_grad and v.requires_grad and q.requires_grad:
             if ctx.autotune:
@@ -1008,84 +1007,6 @@
                         BLOCK_M2=BLOCK_M2,
                         BLOCK_N2=BLOCK_N2,
                         )
-=======
-        grid = lambda META: (max(triton.cdiv(max_seqlen_k, META['BLOCK_M1']), triton.cdiv(max_seqlen_q, META['BLOCK_M2'])), num_head_q, batch)
-        if ctx.autotune:
-            tuned_attn_bwd[grid](
-                    q, k, v, b, ctx.sm_scale,
-                    o, do,
-                    dk, dv, dq, db,
-                    L, delta,
-                    q.stride(0), q.stride(1), q.stride(2), q.stride(3),
-                    k.stride(0), k.stride(1), k.stride(2), k.stride(3),
-                    v.stride(0), v.stride(1), v.stride(2), v.stride(3),
-                    b.stride(0), b.stride(1), b.stride(2), b.stride(3),
-                    do.stride(0), do.stride(1), do.stride(2), do.stride(3),
-                    dk.stride(0), dk.stride(1), dk.stride(2), dk.stride(3),
-                    dv.stride(0), dv.stride(1), dv.stride(2), dv.stride(3),
-                    dq.stride(0), dq.stride(1), dq.stride(2), dq.stride(3),
-                    stride_dbz, stride_dbh, stride_dbm, stride_dbn,  # db may be empty
-                    num_head_q=num_head_q,
-                    num_head_k=num_head_k,
-                    cu_seqlens_q=null_tensor,
-                    cu_seqlens_k=null_tensor,
-                    num_seqlens=0,
-                    max_seqlen_q=q.shape[2],
-                    max_seqlen_k=k.shape[2],
-                    head_dim=Lk,
-                    dropout_p=ctx.dropout_p,
-                    philox_seed_ptr=philox_seed,
-                    philox_offset1=philox_offset,
-                    philox_offset2=0,
-                    BLOCK_DMODEL=head_dim_rounded,
-                    CAUSAL=ctx.causal,
-                    ENABLE_DROPOUT=ctx.dropout_p > 0.0,
-                    PADDED_HEAD=padded_head,
-                    BIAS_TYPE=ctx.bias_type,
-                    )
-            report = attn_extra_args.report_best_config
-            if report:
-                best = copy.deepcopy(tuned_attn_bwd.best_config)
-                attn_extra_args.report_best_config('attn_bwd', best)
-        else:
-            bare_attn_bwd[grid](
-                    q, k, v, b, ctx.sm_scale,
-                    o, do,
-                    dk, dv, dq, db,
-                    L, delta,
-                    q.stride(0), q.stride(1), q.stride(2), q.stride(3),
-                    k.stride(0), k.stride(1), k.stride(2), k.stride(3),
-                    v.stride(0), v.stride(1), v.stride(2), v.stride(3),
-                    b.stride(0), b.stride(1), b.stride(2), b.stride(3),
-                    do.stride(0), do.stride(1), do.stride(2), do.stride(3),
-                    dk.stride(0), dk.stride(1), dk.stride(2), dk.stride(3),
-                    dv.stride(0), dv.stride(1), dv.stride(2), dv.stride(3),
-                    dq.stride(0), dq.stride(1), dq.stride(2), dq.stride(3),
-                    stride_dbz, stride_dbh, stride_dbm, stride_dbn,  # db may be empty
-                    num_head_q=num_head_q,
-                    num_head_k=num_head_k,
-                    cu_seqlens_q=null_tensor,
-                    cu_seqlens_k=null_tensor,
-                    num_seqlens=0,
-                    max_seqlen_q=q.shape[2],
-                    max_seqlen_k=k.shape[2],
-                    head_dim=Lk,
-                    dropout_p=ctx.dropout_p,
-                    philox_seed_ptr=philox_seed,
-                    philox_offset1=philox_offset,
-                    philox_offset2=0,
-                    BLOCK_DMODEL=head_dim_rounded,
-                    CAUSAL=ctx.causal,
-                    ENABLE_DROPOUT=ctx.dropout_p > 0.0,
-                    PADDED_HEAD=padded_head,
-                    BIAS_TYPE=ctx.bias_type,
-                    BLOCK_M1=BLOCK_M1,
-                    BLOCK_N1=BLOCK_N1,
-                    BLOCK_M2=BLOCK_M2,
-                    BLOCK_N2=BLOCK_N2,
-                    BLK_SLICE_FACTOR=BLK_SLICE_FACTOR,
-                    )
->>>>>>> c70eab6f
         return dq, dk, dv, None if db.numel() == 0 else db, None, None, None, None, None, None, None
 
     backward = backward_fused
